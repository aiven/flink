--- conflicted
+++ resolved
@@ -34,11 +34,7 @@
   # we change the version for the complete docs when forking of a release branch
   # etc.
   # The full version string as referenced in Maven (e.g. 1.2.1)
-<<<<<<< HEAD
-  Version = "1.13.5"
-=======
   Version = "1.13.6"
->>>>>>> b2ca390d
 
   # For stable releases, leave the bugfix version out (e.g. 1.2). For snapshot
   # release this should be the same as the regular version
