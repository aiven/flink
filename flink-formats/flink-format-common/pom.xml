<?xml version="1.0" encoding="UTF-8"?>
<!--
Licensed to the Apache Software Foundation (ASF) under one
or more contributor license agreements.  See the NOTICE file
distributed with this work for additional information
regarding copyright ownership.  The ASF licenses this file
to you under the Apache License, Version 2.0 (the
"License"); you may not use this file except in compliance
with the License.  You may obtain a copy of the License at

  http://www.apache.org/licenses/LICENSE-2.0

Unless required by applicable law or agreed to in writing,
software distributed under the License is distributed on an
"AS IS" BASIS, WITHOUT WARRANTIES OR CONDITIONS OF ANY
KIND, either express or implied.  See the License for the
specific language governing permissions and limitations
under the License.
-->
<project xmlns="http://maven.apache.org/POM/4.0.0" xmlns:xsi="http://www.w3.org/2001/XMLSchema-instance"
         xsi:schemaLocation="http://maven.apache.org/POM/4.0.0 http://maven.apache.org/maven-v4_0_0.xsd">
    <parent>
        <artifactId>flink-formats</artifactId>
        <groupId>org.apache.flink</groupId>
<<<<<<< HEAD
        <version>1.13.5</version>
=======
        <version>1.13.6</version>
>>>>>>> b2ca390d
    </parent>
    <modelVersion>4.0.0</modelVersion>

    <artifactId>flink-format-common</artifactId>
    <name>Flink : Format : Common</name>
    <description>
        This module contains common utils for different formats.
    </description>

    <packaging>jar</packaging>

    <dependencies>
        <dependency>
            <groupId>org.apache.flink</groupId>
            <artifactId>flink-annotations</artifactId>
            <version>${project.version}</version>
        </dependency>
    </dependencies>
</project><|MERGE_RESOLUTION|>--- conflicted
+++ resolved
@@ -22,11 +22,7 @@
     <parent>
         <artifactId>flink-formats</artifactId>
         <groupId>org.apache.flink</groupId>
-<<<<<<< HEAD
-        <version>1.13.5</version>
-=======
         <version>1.13.6</version>
->>>>>>> b2ca390d
     </parent>
     <modelVersion>4.0.0</modelVersion>
 
