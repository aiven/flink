<?xml version="1.0" encoding="UTF-8"?>
<!--
Licensed to the Apache Software Foundation (ASF) under one
or more contributor license agreements.  See the NOTICE file
distributed with this work for additional information
regarding copyright ownership.  The ASF licenses this file
to you under the Apache License, Version 2.0 (the
"License"); you may not use this file except in compliance
with the License.  You may obtain a copy of the License at

  http://www.apache.org/licenses/LICENSE-2.0

Unless required by applicable law or agreed to in writing,
software distributed under the License is distributed on an
"AS IS" BASIS, WITHOUT WARRANTIES OR CONDITIONS OF ANY
KIND, either express or implied.  See the License for the
specific language governing permissions and limitations
under the License.
-->
<project xmlns="http://maven.apache.org/POM/4.0.0" xmlns:xsi="http://www.w3.org/2001/XMLSchema-instance"
		xsi:schemaLocation="http://maven.apache.org/POM/4.0.0 http://maven.apache.org/maven-v4_0_0.xsd">

	<modelVersion>4.0.0</modelVersion>

	<parent>
		<groupId>org.apache.flink</groupId>
		<artifactId>flink-end-to-end-tests</artifactId>
<<<<<<< HEAD
		<version>1.13.5</version>
=======
		<version>1.13.6</version>
>>>>>>> b2ca390d
		<relativePath>..</relativePath>
	</parent>

	<artifactId>flink-dataset-allround-test</artifactId>
	<name>Flink : E2E Tests : Dataset allround</name>
	<packaging>jar</packaging>

	<dependencies>
		<dependency>
			<groupId>org.apache.flink</groupId>
			<artifactId>flink-java</artifactId>
			<version>${project.version}</version>
			<scope>provided</scope>
		</dependency>
	</dependencies>

	<build>
		<plugins>
			<plugin>
				<groupId>org.apache.maven.plugins</groupId>
				<artifactId>maven-shade-plugin</artifactId>
				<executions>
					<execution>
						<id>DataSetAllroundTestProgram</id>
						<phase>package</phase>
						<goals>
							<goal>shade</goal>
						</goals>
						<configuration>
							<finalName>DataSetAllroundTestProgram</finalName>
							<transformers>
								<transformer implementation="org.apache.maven.plugins.shade.resource.ManifestResourceTransformer">
									<mainClass>org.apache.flink.batch.tests.DataSetAllroundTestProgram</mainClass>
								</transformer>
							</transformers>
						</configuration>
					</execution>
				</executions>
			</plugin>
		</plugins>
	</build>

</project><|MERGE_RESOLUTION|>--- conflicted
+++ resolved
@@ -25,11 +25,7 @@
 	<parent>
 		<groupId>org.apache.flink</groupId>
 		<artifactId>flink-end-to-end-tests</artifactId>
-<<<<<<< HEAD
-		<version>1.13.5</version>
-=======
 		<version>1.13.6</version>
->>>>>>> b2ca390d
 		<relativePath>..</relativePath>
 	</parent>
 
