<?xml version="1.0" encoding="UTF-8"?>
<!--
    Licensed to the Apache Software Foundation (ASF) under one
    or more contributor license agreements.  See the NOTICE file
    distributed with this work for additional information
    regarding copyright ownership.  The ASF licenses this file
    to you under the Apache License, Version 2.0 (the
    "License"); you may not use this file except in compliance
    with the License.  You may obtain a copy of the License at

      http://www.apache.org/licenses/LICENSE-2.0

    Unless required by applicable law or agreed to in writing,
    software distributed under the License is distributed on an
    "AS IS" BASIS, WITHOUT WARRANTIES OR CONDITIONS OF ANY
    KIND, either express or implied.  See the License for the
    specific language governing permissions and limitations
    under the License.
    -->
<project xmlns="http://maven.apache.org/POM/4.0.0"
		 xmlns:xsi="http://www.w3.org/2001/XMLSchema-instance"
		 xsi:schemaLocation="http://maven.apache.org/POM/4.0.0 http://maven.apache.org/xsd/maven-4.0.0.xsd">

	<parent>
		<artifactId>flink-end-to-end-tests</artifactId>
		<groupId>org.apache.flink</groupId>
<<<<<<< HEAD
		<version>1.13.5</version>
=======
		<version>1.13.6</version>
>>>>>>> b2ca390d
		<relativePath>..</relativePath>
	</parent>

	<modelVersion>4.0.0</modelVersion>

	<artifactId>flink-batch-sql-test_${scala.binary.version}</artifactId>
	<name>Flink : E2E Tests : Batch SQL</name>
	<packaging>jar</packaging>

	<dependencies>

		<dependency>
			<groupId>org.apache.flink</groupId>
			<artifactId>flink-table-api-java-bridge_${scala.binary.version}</artifactId>
			<version>${project.version}</version>
			<scope>provided</scope>
		</dependency>
	</dependencies>

	<build>
		<plugins>
			<plugin>
				<groupId>org.apache.maven.plugins</groupId>
				<artifactId>maven-shade-plugin</artifactId>
				<executions>
					<execution>
						<id>BatchSQLTestProgram</id>
						<phase>package</phase>
						<goals>
							<goal>shade</goal>
						</goals>
						<configuration>
							<finalName>BatchSQLTestProgram</finalName>
							<transformers>
								<transformer implementation="org.apache.maven.plugins.shade.resource.ManifestResourceTransformer">
									<mainClass>org.apache.flink.sql.tests.BatchSQLTestProgram</mainClass>
								</transformer>
							</transformers>
						</configuration>
					</execution>
				</executions>
			</plugin>
		</plugins>
	</build>

</project><|MERGE_RESOLUTION|>--- conflicted
+++ resolved
@@ -24,11 +24,7 @@
 	<parent>
 		<artifactId>flink-end-to-end-tests</artifactId>
 		<groupId>org.apache.flink</groupId>
-<<<<<<< HEAD
-		<version>1.13.5</version>
-=======
 		<version>1.13.6</version>
->>>>>>> b2ca390d
 		<relativePath>..</relativePath>
 	</parent>
 
