--- conflicted
+++ resolved
@@ -24,11 +24,7 @@
 	<parent>
 		<artifactId>flink-table</artifactId>
 		<groupId>org.apache.flink</groupId>
-<<<<<<< HEAD
-		<version>1.15.0</version>
-=======
 		<version>1.15.1</version>
->>>>>>> f494be69
 		<relativePath>..</relativePath>
 	</parent>
 
