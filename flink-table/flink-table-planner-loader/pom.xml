<?xml version="1.0" encoding="UTF-8"?>
<!--
  ~ Licensed to the Apache Software Foundation (ASF) under one
  ~ or more contributor license agreements.  See the NOTICE file
  ~ distributed with this work for additional information
  ~ regarding copyright ownership.  The ASF licenses this file
  ~ to you under the Apache License, Version 2.0 (the
  ~ "License"); you may not use this file except in compliance
  ~ with the License.  You may obtain a copy of the License at
  ~
  ~     http://www.apache.org/licenses/LICENSE-2.0
  ~
  ~ Unless required by applicable law or agreed to in writing, software
  ~ distributed under the License is distributed on an "AS IS" BASIS,
  ~ WITHOUT WARRANTIES OR CONDITIONS OF ANY KIND, either express or implied.
  ~ See the License for the specific language governing permissions and
  ~ limitations under the License.
  -->

<project xmlns="http://maven.apache.org/POM/4.0.0"
		 xmlns:xsi="http://www.w3.org/2001/XMLSchema-instance"
		 xsi:schemaLocation="http://maven.apache.org/POM/4.0.0 http://maven.apache.org/xsd/maven-4.0.0.xsd">

	<modelVersion>4.0.0</modelVersion>

	<parent>
		<groupId>org.apache.flink</groupId>
		<artifactId>flink-table</artifactId>
<<<<<<< HEAD
		<version>1.15.0</version>
=======
		<version>1.15.1</version>
>>>>>>> f494be69
		<relativePath>..</relativePath>
	</parent>

	<artifactId>flink-table-planner-loader</artifactId>
	<name>Flink : Table : Planner Loader</name>
	<packaging>jar</packaging>
	<description>
		This module contains the mechanism for loading flink-table-planner through a separate classloader.
		This allows arbitrary Scala versions in the classpath, hiding the Scala version used by the planner.
	</description>

	<dependencies>
		<dependency>
			<!-- StreamExecutorFactory -->
			<groupId>org.apache.flink</groupId>
			<artifactId>flink-table-api-bridge-base</artifactId>
			<version>${project.version}</version>
		</dependency>

		<dependency>
			<!-- Test utils -->
			<groupId>org.apache.flink</groupId>
			<artifactId>flink-test-utils-junit</artifactId>
		</dependency>

		<dependency>
			<!-- Ensures that flink-table-planner is built beforehand, in order to bundle the jar -->
			<groupId>org.apache.flink</groupId>
			<artifactId>flink-table-planner-loader-bundle</artifactId>
			<version>${project.version}</version>
			<!-- We don't want any production code from flink-table-planner-loader to reference flink-table-planner directly -->
			<scope>runtime</scope>
			<!-- Prevent dependency from being accessible to modules depending on flink-table-planner -->
			<optional>true</optional>
			<exclusions>
				<!-- Prevent akka and scala from being visible to other modules depending on flink-table-planner-loader -->
				<exclusion>
					<groupId>*</groupId>
					<artifactId>*</artifactId>
				</exclusion>
			</exclusions>
		</dependency>
	</dependencies>

	<build>
		<plugins>
			<plugin>
				<groupId>org.apache.maven.plugins</groupId>
				<artifactId>maven-jar-plugin</artifactId>
				<executions>
					<execution>
						<goals>
							<goal>test-jar</goal>
						</goals>
					</execution>
				</executions>
			</plugin>
			<plugin>
				<groupId>org.apache.maven.plugins</groupId>
				<artifactId>maven-surefire-plugin</artifactId>
				<configuration>
					<classpathDependencyExcludes>
						<!-- The planner-loader and the planner_${scala.binary.version} jars are exclusive,
						that is you can have only one of them at the same time in the classpath,
						we need to exclude the planner_${scala.binary.version} from the test classpath
						in order to execute the loader tests correctly.
						-->
						<exclude>org.apache.flink:flink-table-planner-loader-bundle</exclude>
					</classpathDependencyExcludes>
				</configuration>
			</plugin>
			<plugin>
				<groupId>org.apache.maven.plugins</groupId>
				<artifactId>maven-dependency-plugin</artifactId>
				<executions>
					<execution>
						<id>copy-table-planner-jars</id>
						<phase>prepare-package</phase>
						<goals>
							<goal>copy</goal>
						</goals>
						<configuration>
							<artifactItems>
								<artifactItem>
									<groupId>org.apache.flink</groupId>
									<artifactId>flink-table-planner-loader-bundle</artifactId>
									<version>${project.version}</version>
									<type>jar</type>
									<overWrite>true</overWrite>
									<destFileName>flink-table-planner.jar</destFileName>
								</artifactItem>
							</artifactItems>
							<outputDirectory>${project.build.directory}/classes</outputDirectory>
						</configuration>
					</execution>
				</executions>
			</plugin>
			<plugin>
				<groupId>org.apache.maven.plugins</groupId>
				<artifactId>maven-shade-plugin</artifactId>
				<executions>
					<execution>
						<id>shade-flink</id>
						<phase>package</phase>
						<goals>
							<goal>shade</goal>
						</goals>
						<configuration>
							<filters>
								<filter>
									<artifact>org.apache.flink:flink-table-planner-loader-bundle</artifact>
									<includes>
										<include>META-INF/NOTICE</include>
										<include>META-INF/licenses/**</include>
									</includes>
								</filter>
							</filters>
							<artifactSet>
								<includes>
									<include>org.apache.flink:flink-table-planner-loader-bundle</include>
								</includes>
							</artifactSet>
						</configuration>
					</execution>
				</executions>
			</plugin>
		</plugins>
	</build>

</project><|MERGE_RESOLUTION|>--- conflicted
+++ resolved
@@ -26,11 +26,7 @@
 	<parent>
 		<groupId>org.apache.flink</groupId>
 		<artifactId>flink-table</artifactId>
-<<<<<<< HEAD
-		<version>1.15.0</version>
-=======
 		<version>1.15.1</version>
->>>>>>> f494be69
 		<relativePath>..</relativePath>
 	</parent>
 
