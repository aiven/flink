################################################################################
#  Licensed to the Apache Software Foundation (ASF) under one
#  or more contributor license agreements.  See the NOTICE file
#  distributed with this work for additional information
#  regarding copyright ownership.  The ASF licenses this file
#  to you under the Apache License, Version 2.0 (the
#  "License"); you may not use this file except in compliance
#  with the License.  You may obtain a copy of the License at
#
#      http://www.apache.org/licenses/LICENSE-2.0
#
#  Unless required by applicable law or agreed to in writing, software
#  distributed under the License is distributed on an "AS IS" BASIS,
#  WITHOUT WARRANTIES OR CONDITIONS OF ANY KIND, either express or implied.
#  See the License for the specific language governing permissions and
# limitations under the License.
################################################################################

"""
The pyflink version will be consistent with the flink version and follow the PEP440.
.. seealso:: https://www.python.org/dev/peps/pep-0440
"""
<<<<<<< HEAD
__version__ = "1.16.0"
=======
__version__ = "1.16.2"
>>>>>>> fb4d4ef5
<|MERGE_RESOLUTION|>--- conflicted
+++ resolved
@@ -20,8 +20,4 @@
 The pyflink version will be consistent with the flink version and follow the PEP440.
 .. seealso:: https://www.python.org/dev/peps/pep-0440
 """
-<<<<<<< HEAD
-__version__ = "1.16.0"
-=======
-__version__ = "1.16.2"
->>>>>>> fb4d4ef5
+__version__ = "1.16.2"