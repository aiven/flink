<?xml version="1.0" encoding="UTF-8"?>
<!--
Licensed to the Apache Software Foundation (ASF) under one
or more contributor license agreements.  See the NOTICE file
distributed with this work for additional information
regarding copyright ownership.  The ASF licenses this file
to you under the Apache License, Version 2.0 (the
"License"); you may not use this file except in compliance
with the License.  You may obtain a copy of the License at

  http://www.apache.org/licenses/LICENSE-2.0

Unless required by applicable law or agreed to in writing,
software distributed under the License is distributed on an
"AS IS" BASIS, WITHOUT WARRANTIES OR CONDITIONS OF ANY
KIND, either express or implied.  See the License for the
specific language governing permissions and limitations
under the License.
-->
<project xmlns="http://maven.apache.org/POM/4.0.0"
		 xmlns:xsi="http://www.w3.org/2001/XMLSchema-instance"
		 xsi:schemaLocation="http://maven.apache.org/POM/4.0.0 http://maven.apache.org/maven-v4_0_0.xsd">

	<modelVersion>4.0.0</modelVersion>

	<parent>
		<groupId>org.apache.flink</groupId>
		<artifactId>flink-connectors</artifactId>
<<<<<<< HEAD
		<version>1.13.5</version>
=======
		<version>1.13.6</version>
>>>>>>> b2ca390d
		<relativePath>..</relativePath>
	</parent>

	<artifactId>flink-connector-nifi_${scala.binary.version}</artifactId>
	<name>Flink : Connectors : Nifi</name>

	<packaging>jar</packaging>

	<!-- Allow users to pass custom connector versions -->
	<properties>
		<nifi.version>1.6.0</nifi.version>
	</properties>

	<dependencies>
        <dependency>
            <groupId>org.apache.nifi</groupId>
            <artifactId>nifi-site-to-site-client</artifactId>
            <version>${nifi.version}</version>
        </dependency>
        <dependency>
            <groupId>org.apache.flink</groupId>
            <artifactId>flink-streaming-java_${scala.binary.version}</artifactId>
            <version>${project.version}</version>
			<scope>provided</scope>
        </dependency>
        <dependency>
            <groupId>org.apache.flink</groupId>
            <artifactId>flink-streaming-java_${scala.binary.version}</artifactId>
            <version>${project.version}</version>
            <scope>test</scope>
            <type>test-jar</type>
        </dependency>
        <dependency>
            <groupId>org.apache.flink</groupId>
            <artifactId>flink-tests</artifactId>
            <version>${project.version}</version>
            <scope>test</scope>
        </dependency>
    </dependencies>

	<build>
		<plugins>
			<plugin>
				<groupId>org.apache.maven.plugins</groupId>
				<artifactId>maven-surefire-plugin</artifactId>
				<configuration>
					<rerunFailingTestsCount>3</rerunFailingTestsCount>
				</configuration>
			</plugin>
		</plugins>
	</build>

</project><|MERGE_RESOLUTION|>--- conflicted
+++ resolved
@@ -26,11 +26,7 @@
 	<parent>
 		<groupId>org.apache.flink</groupId>
 		<artifactId>flink-connectors</artifactId>
-<<<<<<< HEAD
-		<version>1.13.5</version>
-=======
 		<version>1.13.6</version>
->>>>>>> b2ca390d
 		<relativePath>..</relativePath>
 	</parent>
 
