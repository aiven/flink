/***********************************************************************************************************************
 *
 * Copyright (C) 2010 by the Stratosphere project (http://stratosphere.eu)
 *
 * Licensed under the Apache License, Version 2.0 (the "License"); you may not use this file except in compliance with
 * the License. You may obtain a copy of the License at
 *
 *     http://www.apache.org/licenses/LICENSE-2.0
 *
 * Unless required by applicable law or agreed to in writing, software distributed under the License is distributed on
 * an "AS IS" BASIS, WITHOUT WARRANTIES OR CONDITIONS OF ANY KIND, either express or implied. See the License for the
 * specific language governing permissions and limitations under the License.
 *
 **********************************************************************************************************************/

package eu.stratosphere.pact.common.util;

/**
 * A collection of all configuration constants, such as config keys and default values.
 * 
 * @author Stephan Ewen (stephan.ewen@tu-berlin.de)
 */
public final class PactConfigConstants {
	
	// ------------------------------------------------------------------------
	//                          Configuration Keys
	// ------------------------------------------------------------------------

	// ---------------------------- Parallelism -------------------------------

	/**
	 * The key for the config parameter defining the default degree of parallelization for user functions.
	 */
	public static final String DEFAULT_PARALLELIZATION_DEGREE_KEY = "pact.parallelization.degree";

	/**
	 * The key for the config parameter defining the default intra-node degree of parallelization
	 * for user functions.
	 */
	public static final String DEFAULT_PARALLELIZATION_INTRA_NODE_DEGREE_KEY = "pact.parallelization.intra-node-degree";

	/**
	 * The key for the config parameter defining the number of nodes to use for the pact program execution.
	 */
	public static final String MAXIMUM_NUMBER_MACHINES_KEY = "pact.parallelization.maxmachines";

	/**
	 * The key for the config parameter defining the instance that are booked for pact tasks.
	 */
	public static final String DEFAULT_INSTANCE_TYPE_KEY = "pact.parallelization.default-instance-type";

	// ----------------------------- Web Frontend -----------------------------

	/**
	 * The key for Stratosphere's base dir path
	 */
	public static final String STRATOSPHERE_BASE_DIR_PATH_KEY = "stratosphere.base.dir.path";
	
	/**
	 * The key for the config parameter defining port for the pact web-frontend server.
	 */
	public static final String WEB_FRONTEND_PORT_KEY = "pact.web.port";

	/**
	 * The key for the config parameter defining the directory containing the web documents.
	 */
	public static final String WEB_ROOT_PATH_KEY = "pact.web.rootpath";

	/**
	 * The key for the config parameter defining the temporary data directory.
	 */
	public static final String WEB_TMP_DIR_KEY = "pact.web.temp";

	/**
	 * The key for the config parameter defining the directory that programs are uploaded to.
	 */
	public static final String WEB_JOB_UPLOAD_DIR_KEY = "pact.web.uploaddir";

	/**
	 * The key for the config parameter defining the directory that JSON plans are written to.
	 */
	public static final String WEB_PLAN_DUMP_DIR_KEY = "pact.web.plandump";

	/**
	 * The key for the config parameter defining the port to the htaccess file protecting the web server.
	 */
	public static final String WEB_ACCESS_FILE_KEY = "pact.web.access";

	// ------------------------------------------------------------------------
	// Default Values
	// ------------------------------------------------------------------------

	// ------------------------------ Parallelism -----------------------------

	/**
	 * The default degree of parallelism for PACT user functions.
	 */
<<<<<<< HEAD
	public static final int DEFAULT_PARALLELIZATION_DEGREE = 1;
=======
	public static final int DEFAULT_PARALLELIZATION_DEGREE = -1;
>>>>>>> 3b219b1f

	/**
	 * The default intra-node parallelism
	 */
	public static final int DEFAULT_INTRA_NODE_PARALLELIZATION_DEGREE = 1;

	/**
	 * The default maximal number of machines to use for the execution of a pact program. The -1 indicates
	 * that there is no such restriction and nephele will allocate as many as possible.
	 */
	public static final int DEFAULT_MAX_NUMBER_MACHINES = -1;

	/**
	 * The description of the default instance type that is booked for the execution of PACT tasks.
	 */
	public static final String DEFAULT_INSTANCE_TYPE_DESCRIPTION = "standard,2,1,300,10,0";

	// ----------------------------- Web Frontend -----------------------------

	/**
	 * The default port to launch the web frontend server on.
	 */
	public static final int DEFAULT_WEB_FRONTEND_PORT = 8080;

	/**
	 * The default path of the directory containing the web documents.
	 */
	public static final String DEFAULT_WEB_ROOT_DIR = "./resources/web-docs/";

	/**
	 * The default directory to store temporary objects (e.g. during file uploads).
	 */
	public static final String DEFAULT_WEB_TMP_DIR = System.getProperty("java.io.tmpdir") == null ? "/tmp" : System
		.getProperty("java.io.tmpdir");

	/**
	 * The default directory for temporary plan dumps from the web frontend.
	 */
	public static final String DEFAULT_WEB_PLAN_DUMP_DIR = DEFAULT_WEB_TMP_DIR + "/pact-plans/";

	/**
	 * The default directory to store uploaded jobs in.
	 */
	public static final String DEFAULT_WEB_JOB_STORAGE_DIR = DEFAULT_WEB_TMP_DIR + "/pact-jobs/";

	/**
	 * The default path to the file containing the list of access privileged users and passwords.
	 */
	public static final String DEFAULT_WEB_ACCESS_FILE_PATH = null;

	// ------------------------------------------------------------------------

	/**
	 * Private default constructor to prevent instantiation.
	 */
	private PactConfigConstants() {
	}
}<|MERGE_RESOLUTION|>--- conflicted
+++ resolved
@@ -95,11 +95,7 @@
 	/**
 	 * The default degree of parallelism for PACT user functions.
 	 */
-<<<<<<< HEAD
-	public static final int DEFAULT_PARALLELIZATION_DEGREE = 1;
-=======
 	public static final int DEFAULT_PARALLELIZATION_DEGREE = -1;
->>>>>>> 3b219b1f
 
 	/**
 	 * The default intra-node parallelism
